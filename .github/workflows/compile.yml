name: .NET

on:
  push:
    branches: [ master, development ]
    paths-ignore:
      - '*.md'
      - 'docs/**'

  pull_request:
    branches: [ master, development ]
    paths-ignore:
      - '*.md'
      - 'docs/**'

  workflow_dispatch:
    branches: [ master, development ]
    paths-ignore:
      - '*.md'
      - 'docs/**'

jobs:
  build:
    runs-on: windows-latest

    steps:
    - name: checkout
      uses: actions/checkout@v2
      with:
        fetch-depth: 0

    - name: Fetch all history for all tags and branches
      run: |
        git fetch --prune

    - name: Setup MSBuild.exe
<<<<<<< HEAD
      uses: microsoft/setup-msbuild@v1.0.2
=======
      uses: microsoft/setup-msbuild@v1
>>>>>>> 4970f005

    - name: Cache Nuget
      uses: actions/cache@v1
      with:
        path: ~/.nuget/packages
        key: ${{ runner.os }}-nugetv1-${{ hashFiles('**/packages.lock.json') }}
        restore-keys: |
          ${{ runner.os }}-nugetv1-

    - name: Build
      working-directory: src
      run: |
        dotnet restore --disable-parallel
        # dotnet build --disable-parallel --configuration Release
        # can't use pure dotnet build because gitversion issues
        msbuild XAMLMarkupExtensions.csproj -verbosity:minimal /p:Configuration=Release

        # add check for PR against master from development -> build preRelease to nuget
        # if merged into master -> build Release -> nuget
        # if: github.ref == 'refs/heads/master' || (startsWith(github.ref, 'refs/tags/') && contains(github.ref,'-alpha'))
        #/property:NugetAPIKey=${{ secrets.NugetAPIKey }}<|MERGE_RESOLUTION|>--- conflicted
+++ resolved
@@ -34,11 +34,7 @@
         git fetch --prune
 
     - name: Setup MSBuild.exe
-<<<<<<< HEAD
-      uses: microsoft/setup-msbuild@v1.0.2
-=======
       uses: microsoft/setup-msbuild@v1
->>>>>>> 4970f005
 
     - name: Cache Nuget
       uses: actions/cache@v1
