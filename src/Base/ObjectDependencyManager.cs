--- conflicted
+++ resolved
@@ -145,18 +145,11 @@
             // It's one for all keys for reduce memory allocations.
             List<WeakReference> deadReferences = new List<WeakReference>();
 
-<<<<<<< HEAD
             // step through all object dependenies
-            foreach (KeyValuePair<object, HashSet<WeakReference>> kvp in internalList)
-            {
-                foreach (var target in kvp.Value)
-=======
-            // step through all object dependencies
             foreach (KeyValuePair<object, HashSet<WeakReference>> kvp in internalList)
             {
                 var dependencies = kvp.Value;
                 foreach (var target in dependencies)
->>>>>>> 5a54258d
                 {
                     var targetReference = target.Target;
                     if (targetReference == null)
@@ -165,29 +158,20 @@
 
                 if (deadReferences.Count > 0)
                 {
-<<<<<<< HEAD
                     var objectDependency = kvp.Key as IObjectDependency;
 
                     // if the all of weak references is empty, remove the whole entry
-                    if (deadReferences.Count == kvp.Value.Count)
+                    if (deadReferences.Count == dependencies.Count)
                     {
                         // notify all references are dead.
                         objectDependency?.OnAllReferencesRemoved();
-
-=======
-                    // if the all of weak references is empty, remove the whole entry
-                    if (deadReferences.Count == dependencies.Count)
-                    {
->>>>>>> 5a54258d
                         keysToRemove.Add(kvp.Key);
                     }
                     else
                     {
-<<<<<<< HEAD
                         // notify some references are dead.
                         objectDependency?.OnReferencesRemoved(deadReferences);
-                    }
-=======
+                        
                         foreach (var deadReference in deadReferences)
                         {
                             dependencies.Remove(deadReference);
@@ -195,10 +179,7 @@
                     }
                     
                     deadReferences.Clear();
->>>>>>> 5a54258d
                 }
-
-                deadReferences.Clear();
             }
 
             // remove the key from the internalList
