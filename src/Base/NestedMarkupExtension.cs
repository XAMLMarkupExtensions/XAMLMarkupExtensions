﻿#region Copyright information
// <copyright file="NestedMarkupExtension.cs">
//     Licensed under Microsoft Public License (Ms-PL)
//     https://github.com/XAMLMarkupExtensions/XAMLMarkupExtensions/blob/master/LICENSE
// </copyright>
// <author>Uwe Mayer</author>
#endregion

namespace XAMLMarkupExtensions.Base
{
    #region Uses
    using System;
    using System.Collections;
    using System.Collections.Generic;
    using System.Linq;
    using System.Reflection;
    using System.Windows;
    using System.Windows.Data;
    using System.Windows.Markup;
    using System.Windows.Controls;
    using System.Xaml;
    #endregion

    /// <summary>
    /// This class walks up the tree of markup extensions to support nesting.
    /// Based on <see href="https://github.com/SeriousM/WPFLocalizationExtension"/>
    /// </summary>
    [MarkupExtensionReturnType(typeof(object))]
    public abstract class NestedMarkupExtension : MarkupExtension, INestedMarkupExtension, IDisposable, IObjectDependency
    {
        /// <summary>
        /// Holds the collection of assigned dependency objects
        /// Instead of a single reference, a list is used, if this extension is applied to multiple instances.
        /// </summary>
        private readonly TargetObjectsList targetObjects = new TargetObjectsList();

        /// <summary>
        /// Holds the markup extensions root object hash code.
        /// </summary>
        private int rootObjectHashCode;

        /// <summary>
        /// Get the target objects and properties.
        /// </summary>
        /// <returns>A list of target objects.</returns>
        private List<TargetInfo> GetTargetObjectsAndProperties()
        {
            var result = targetObjects.GetTargetInfos().ToList();
            targetObjects.ClearDeadReferences();

            return result;
        }

        /// <summary>
        /// Get the paths to all target properties through the nesting hierarchy.
        /// </summary>
        /// <returns>A list of paths to the properties.</returns>
        public List<TargetPath> GetTargetPropertyPaths()
        {
            var list = new List<TargetPath>();
            var objList = GetTargetObjectsAndProperties();

            foreach (var info in objList)
            {
                if (info.IsEndpoint)
                {
                    TargetPath path = new TargetPath(info);
                    list.Add(path);
                }
                else
                {
                    foreach (var path in ((INestedMarkupExtension)info.TargetObject).GetTargetPropertyPaths())
                    {
                        // Push the ITargetMarkupExtension
                        path.AddStep(info);
                        // Add the tuple to the list
                        list.Add(path);
                    }
                }
            }

            return list;
        }

        /// <summary>
        /// An action that is called when the first target is bound.
        /// </summary>
        [Obsolete("Override 'OnFirstTargetAdded' method instead")]
        protected Action OnFirstTarget;

        /// <summary>
        /// An action that is called when the first target is bound.
        /// </summary>
        protected virtual void OnFirstTargetAdded()
        {
            OnFirstTarget?.Invoke();
        }

        /// <summary>
        /// An action that is called when the last target is unbound.
        /// </summary>
        protected virtual void OnLastTargetRemoved()
        {
            EndpointReachedEvent.RemoveListener(rootObjectHashCode, this);
        }

        /// <summary>
        /// This function must be implemented by all child classes.
        /// It shall return the properly prepared output of the markup extension.
        /// </summary>
        /// <param name="info">Information about the target.</param>
        /// <param name="endPoint">Information about the endpoint.</param>
        public abstract object FormatOutput(TargetInfo endPoint, TargetInfo info);

        /// <summary>
        /// Check, if the given target is connected to this markup extension.
        /// </summary>
        /// <param name="info">Information about the target.</param>
        /// <returns>True, if a connection exits.</returns>
        public bool IsConnected(TargetInfo info)
        {
            return targetObjects.IsConnected(info);
        }

        /// <summary>
        /// Override this function, if (and only if) additional information is needed from the <see cref="IServiceProvider"/> instance that is passed to <see cref="NestedMarkupExtension.ProvideValue"/>.
        /// </summary>
        /// <param name="serviceProvider">A service provider.</param>
        protected virtual void OnServiceProviderChanged(IServiceProvider serviceProvider)
        {
            // Do nothing in the base class.
        }

        /// <summary>
        /// The ProvideValue method of the <see cref="MarkupExtension"/> base class.
        /// </summary>
        /// <param name="serviceProvider">A service provider.</param>
        /// <returns>The value of the extension, or this if something gone wrong (needed for Templates).</returns>
        public sealed override object ProvideValue(IServiceProvider serviceProvider)
        {
            // If the service provider is null, return this
            if (serviceProvider == null)
                return this;

            OnServiceProviderChanged(serviceProvider);

            // Try to cast the passed serviceProvider to a IProvideValueTarget
            // If the cast fails, return this
            if (!(serviceProvider.GetService(typeof(IProvideValueTarget)) is IProvideValueTarget service))
                return this;

            // Try to cast the passed serviceProvider to a IRootObjectProvider and if the cast fails return null
            if (!(serviceProvider.GetService(typeof(IRootObjectProvider)) is IRootObjectProvider rootObject))
            {
                rootObjectHashCode = 0;
            }
            else
            {
                rootObjectHashCode = rootObject.RootObject.GetHashCode();

                // We only sign up once to the Window Closed event to clear the listeners list of root object.
                if (rootObject.RootObject != null && !EndpointReachedEvent.ContainsRootObjectHash(rootObjectHashCode))
                {
                    if (rootObject.RootObject is Window window)
                    {
                        window.Closed += delegate (object sender, EventArgs args) { EndpointReachedEvent.ClearListenersForRootObject(rootObjectHashCode); };
                    }
                    else if (rootObject.RootObject is FrameworkElement frameworkElement)
                    {
                        void frameworkElementUnloadedHandler(object sender, RoutedEventArgs args)
                        {
                            frameworkElement.Unloaded -= frameworkElementUnloadedHandler;
                            EndpointReachedEvent.ClearListenersForRootObject(rootObjectHashCode);
                        }

                        frameworkElement.Unloaded += frameworkElementUnloadedHandler;
                    }
                }
            }

            // Declare a target object and property
            TargetInfo endPoint = null;
            object targetObject = service.TargetObject;
            object targetProperty = service.TargetProperty;
            int targetPropertyIndex = -1;
            Type targetPropertyType = null;
            object overriddenResult = null;

            // If target object is a Binding, extension set at Value.
            // Return Binding which work with BindingValueProvider.
            if (targetObject is Setter setter)
            {
                targetObject = new BindingValueProvider();
                targetProperty = BindingValueProvider.ValueProperty;
                targetPropertyType = setter.Property.PropertyType;

                overriddenResult = new Binding(nameof(BindingValueProvider.Value))
                {
                    Source = targetObject,
                    Mode = BindingMode.TwoWay
                };
            }
            // If target object is a Binding, extension set at Source.
            // Reconfigure existing binding and return BindingValueProvider.
            else if (targetObject is Binding binding)
            {
                binding.Path = new PropertyPath(nameof(BindingValueProvider.Value));
                binding.Mode = BindingMode.TwoWay;

                targetObject = new BindingValueProvider();
                targetProperty = BindingValueProvider.ValueProperty;
                overriddenResult = targetObject;
            }

            // First, check if the service provider is of type SimpleProvideValueServiceProvider
            //      -> If yes, get the target property type and index.
            // Check if the service.TargetProperty is a DependencyProperty or a PropertyInfo and set the type info
            if (serviceProvider is SimpleProvideValueServiceProvider spvServiceProvider)
            {
                targetPropertyType = spvServiceProvider.TargetPropertyType;
                targetPropertyIndex = spvServiceProvider.TargetPropertyIndex;
                endPoint = spvServiceProvider.EndPoint;
            }
            else if (targetPropertyType == null)
            {
                if (targetProperty is PropertyInfo pi)
                {
                    targetPropertyType = pi.PropertyType;

                    // Kick out indexers.
                    if (pi.GetIndexParameters().Any())
                        throw new InvalidOperationException("Indexers are not supported!");
                }
                else if (targetProperty is DependencyProperty dp)
                {
                    targetPropertyType = dp.PropertyType;
                }
                else
                    return this;
            }

            // If the service.TargetObject is System.Windows.SharedDp (= not a DependencyObject and not a PropertyInfo), we return "this".
            // The SharedDp will call this instance later again.
            if (!(targetObject is DependencyObject) && !(targetProperty is PropertyInfo))
                return this;

            // If the target object is a DictionaryEntry we presumably are facing a resource scenario.
            // We will be called again later with the proper target.
            if (targetObject is DictionaryEntry)
                return null;

            // Search for the target in the target object list
            WeakReference wr = targetObjects.TryFindKey(targetObject);
            if (wr == null)
            {
                // If it's the first object, call the appropriate action
                if (targetObjects.Count == 0)
                    OnFirstTargetAdded();

                // Add to the target object list
                wr = targetObjects.AddTargetObject(targetObject);

                // Add this extension to the ObjectDependencyManager to ensure the lifetime along with the target object
                ObjectDependencyManager.AddObjectDependency(wr, this);
            }

            // Finally, add the target prop and info to the list of this WeakReference
            targetObjects.AddTargetObjectProperty(wr, targetProperty, targetPropertyType, targetPropertyIndex);

            // Sign up to the EndpointReachedEvent only if the markup extension wants to do so.
            EndpointReachedEvent.AddListener(rootObjectHashCode, this);

            // Create the target info
            TargetInfo info = new TargetInfo(targetObject, targetProperty, targetPropertyType, targetPropertyIndex);

            // Return the result of FormatOutput
            object result = null;

            if (info.IsEndpoint)
            {
                var args = new EndpointReachedEventArgs(info);
                EndpointReachedEvent.Invoke(rootObjectHashCode, this, args);
                result = args.EndpointValue;
            }
            else
                result = FormatOutput(endPoint, info);

            if (overriddenResult != null)
                return overriddenResult;

            // Check type
            if (typeof(IList).IsAssignableFrom(targetPropertyType))
                return result;
            else if (result != null && targetPropertyType.IsInstanceOfType(result))
                return result;

            // Finally, if nothing was there, return null or default
            if (targetPropertyType.IsValueType)
                return Activator.CreateInstance(targetPropertyType);
            else
                return null;
        }

        /// <summary>
        /// Set the new value for all targets.
        /// </summary>
        protected void UpdateNewValue()
        {
            UpdateNewValue(null);
        }

        /// <summary>
        /// Trigger the update of the target(s).
        /// </summary>
        /// <param name="targetPath">A specific path to follow or null for all targets.</param>
        /// <returns>The output of the path at the endpoint.</returns>
        public object UpdateNewValue(TargetPath targetPath)
        {
            if (targetPath == null)
            {
                // No path supplied - send it to all targets.
                foreach (var path in GetTargetPropertyPaths())
                {
                    // Call yourself and supply the path to follow.
                    UpdateNewValue(path);
                }
            }
            else
            {
                // Get the info of the next step.
                TargetInfo info = targetPath.GetNextStep();

                // Get the own formatted output.
                object output = FormatOutput(targetPath.EndPoint, info);

                // Set the property of the target to the new value.
                SetPropertyValue(output, info, false);

                // Have we reached the endpoint?
                // If not, call the UpdateNewValue function of the next ITargetMarkupExtension
                if (info.IsEndpoint)
                    return output;
                else
                    return ((INestedMarkupExtension)info.TargetObject).UpdateNewValue(targetPath);
            }

            return null;
        }

        /// <summary>
        /// Sets the value of a property of type PropertyInfo or DependencyProperty.
        /// </summary>
        /// <param name="value">The new value.</param>
        /// <param name="info">The target information.</param>
        /// <param name="forceNull">Determines, whether null values should be written.</param>
        public static void SetPropertyValue(object value, TargetInfo info, bool forceNull)
        {
            if ((value == null) && !forceNull)
                return;

            if (info.TargetObject is DependencyObject depObject)
            {
                if (depObject.IsSealed)
                    return;
            }

            // Anyway, a value type cannot receive null values...
            if (info.TargetPropertyType.IsValueType && (value == null))
                value = Activator.CreateInstance(info.TargetPropertyType);

            // Set the value.
            if (info.TargetProperty is DependencyProperty dp)
                ((DependencyObject)info.TargetObject).SetValueSync(dp, value);
            else
            {
                PropertyInfo pi = (PropertyInfo)info.TargetProperty;

                if (typeof(IList).IsAssignableFrom(info.TargetPropertyType) && (value != null) && !info.TargetPropertyType.IsAssignableFrom(value.GetType()))
                {
                    // A list, a list - get it and set the value directly via its index.
                    if (info.TargetPropertyIndex >= 0)
                    {
                        IList list = (IList)pi.GetValue(info.TargetObject, null);
                        if (list.Count > info.TargetPropertyIndex)
                            list[info.TargetPropertyIndex] = value;
                    }
                    return;
                }

                pi.SetValue(info.TargetObject, value, null);
            }
        }

        /// <summary>
        /// Gets the value of a property of type PropertyInfo or DependencyProperty.
        /// </summary>
        /// <param name="info">The target information.</param>
        /// <returns>The value.</returns>
        public static object GetPropertyValue(TargetInfo info)
        {
            if (info.TargetProperty is DependencyProperty tP)
            {
                if (info.TargetObject is DependencyObject tO)
                    return tO.GetValueSync<object>(tP);
                else
                    return null;
            }
            else if (info.TargetProperty is PropertyInfo pi)
            {
                if (info.TargetPropertyIndex >= 0)
                {
                    if (typeof(IList).IsAssignableFrom(info.TargetPropertyType))
                    {
                        IList list = (IList)pi.GetValue(info.TargetObject, null);
                        if (list.Count > info.TargetPropertyIndex)
                            return list[info.TargetPropertyIndex];
                    }
                }

                return pi.GetValue(info.TargetObject, null);
            }

            return null;
        }

        /// <summary>
        /// Safely get the value of a property that might be set by a further MarkupExtension.
        /// </summary>
        /// <typeparam name="T">The return type.</typeparam>
        /// <param name="value">The value supplied by the set accessor of the property.</param>
        /// <param name="property">The property information.</param>
        /// <param name="index">The index of the indexed property, if applicable.</param>
        /// <param name="endPoint">An optional endpoint information.</param>
        /// <param name="service">An optional serviceProvider information.</param>
        /// <returns>The value or default.</returns>
        protected T GetValue<T>(object value, PropertyInfo property, int index, TargetInfo endPoint = null, IServiceProvider service= null)
        {
            // Simple case: value is of same type
            if (value is T t && !(value is MarkupExtension))
                return t;

            // No property supplied
            if (property == null)
                return default;

            // Is value of type MarkupExtension?
            if (value is MarkupExtension me)
            {
                object result = me.ProvideValue(new SimpleProvideValueServiceProvider(this, property, property.PropertyType, index, endPoint, service));
                if (result != null)
                    return (T)result;
            }

            // Default return path.
            return default;
        }

        /// <summary>
        /// This method must return true, if an update shall be executed when the given endpoint is reached.
        /// This method is called each time an endpoint is reached.
        /// </summary>
        /// <param name="endpoint">Information on the specific endpoint.</param>
        /// <returns>True, if an update of the path to this endpoint shall be performed.</returns>
        protected abstract bool UpdateOnEndpoint(TargetInfo endpoint);

        /// <summary>
        /// Get the path to a specific endpoint.
        /// </summary>
        /// <param name="endpoint">The endpoint info.</param>
        /// <returns>The path to the endpoint.</returns>
        protected TargetPath GetPathToEndpoint(TargetInfo endpoint)
        {
            // If endpoint is connected - return empty path.
            if (IsConnected(endpoint))
                return new TargetPath(endpoint);

            // Else try find endpoint in nested targets.
            foreach (var nestedTargetInfo in targetObjects.GetNestedTargetInfos())
            {
                // If nested target inherit NestedMarkupExtension - we can fast get path of endpoint using current method.
                // Otherwise use slow search by getting all paths.
                var interfaceInheritor = (INestedMarkupExtension) nestedTargetInfo.TargetObject;
                var path = nestedTargetInfo.TargetObject is NestedMarkupExtension classInheritor
                    ? classInheritor.GetPathToEndpoint(endpoint)
                    : interfaceInheritor.GetTargetPropertyPaths().FirstOrDefault(pp => pp.EndPoint.TargetObject == endpoint.TargetObject);
                if (path != null)
                {
                    targetObjects.ClearDeadReferences();

                    path.AddStep(nestedTargetInfo);
                    return path;
                }
            }

            targetObjects.ClearDeadReferences();
            return null;
        }

        /// <summary>
        /// Checks the existance of the given object in the target endpoint list.
        /// </summary>
        /// <param name="obj">The object.</param>
        /// <returns>True, if the extension nesting tree reaches the given object.</returns>
        protected bool IsEndpointObject(object obj)
        {
            // Check if object contains in current targets.
            if (targetObjects.TryFindKey(obj) != null)
                return true;

            // Else try find object in nested targets.
            foreach (var nestedTargetInfo in targetObjects.GetNestedTargetInfos())
            {
                // If nested target inherit NestedMarkupExtension - we can fast get path of endpoint using current method.
                // Otherwise use slow search by getting all paths.
                var interfaceInheritor = (INestedMarkupExtension) nestedTargetInfo.TargetObject;
                var isEndpoint = nestedTargetInfo.TargetObject is NestedMarkupExtension classInheritor
                    ? classInheritor.IsEndpointObject(obj)
                    : interfaceInheritor.GetTargetPropertyPaths().Any(tpp => tpp.EndPoint.TargetObject == obj);
                if (isEndpoint)
                {
                    targetObjects.ClearDeadReferences();
                    return true;
                }
            }

            targetObjects.ClearDeadReferences();
            return false;
        }

        /// <summary>
        /// An event handler that is called from the static <see cref="EndpointReachedEvent"/> class.
        /// </summary>
        /// <param name="sender">The markup extension that reached an enpoint.</param>
        /// <param name="args">The event args containing the endpoint information.</param>
        private void OnEndpointReached(NestedMarkupExtension sender, EndpointReachedEventArgs args)
        {
            if (args.Handled)
                return;

            if ((this != sender) && !UpdateOnEndpoint(args.Endpoint))
                return;

            var path = GetPathToEndpoint(args.Endpoint);
            if (path == null)
                return;

            args.EndpointValue = UpdateNewValue(path);

            // Removed, because of no use:
            // args.Handled = true;
        }

        /// <summary>
        /// Implements the IDisposable.Dispose function.
        /// </summary>
        public void Dispose()
        {
            Dispose(true);
            GC.SuppressFinalize(this);
<<<<<<< HEAD
=======
        }

        /// <summary>
        /// Dispose resources.
        /// </summary>
        /// <param name="isDisposing">
        /// <see langword="true" /> if calls from Dispose() method.
        /// <see langword="false" /> if calls from finalizer.
        /// </param>
        protected virtual void Dispose(bool isDisposing)
        {
            if (isDisposing)
            {
                EndpointReachedEvent.RemoveListener(rootObjectHashCode, this);
                targetObjects.Dispose();
            }
>>>>>>> 5a54258d
        }

        /// <summary>
        /// Dispose resources.
        /// </summary>
        /// <param name="isDisposing">
        /// <see langword="true" /> if calls from Dispose() method.
        /// <see langword="false" /> if calls from finalizer.
        /// </param>
        protected virtual void Dispose(bool isDisposing)
        {
            if (isDisposing)
            {
                // Remove strong reference from ObjectDependencyManager.
                ObjectDependencyManager.CleanUp(this);

                // Clean all targets.
                var targetObjectsCount = targetObjects.Count;
                targetObjects.Clear();

                // Notify if any targets was not empty.
                if (targetObjectsCount > 0)
                    OnLastTargetRemoved();
            }
        }

        #region IObjectDependency

        /// <inheritdoc />
        void IObjectDependency.OnReferencesRemoved(IEnumerable<WeakReference> deadReferences)
        {
            targetObjects.ClearReferences(deadReferences);
        }

        /// <inheritdoc />
        void IObjectDependency.OnAllReferencesRemoved()
        {
            targetObjects.Clear();
            OnLastTargetRemoved();
        }

        #endregion

        #region EndpointReachedEvent
        /// <summary>
        /// A static proxy class that handles endpoint reached events for a list of weak references of <see cref="NestedMarkupExtension"/>.
        /// This circumvents the usage of a WeakEventManager while providing a static instance that is capable of firing the event.
        /// </summary>
        internal static class EndpointReachedEvent
        {
            /// <summary>
            /// A dicitonary which contains a list of listeners per unique rootObject hash.
            /// </summary>
            private static readonly Dictionary<int, List<WeakReference>> listeners;
            private static readonly object listenersLock;

            /// <summary>
            /// Fire the event.
            /// </summary>
            /// <param name="rootObjectHashCode"><paramref name="sender"/>s root object hash code.</param>
            /// <param name="sender">The markup extension that reached an end point.</param>
            /// <param name="args">The event args containing the endpoint information.</param>
            internal static void Invoke(int rootObjectHashCode, NestedMarkupExtension sender, EndpointReachedEventArgs args)
            {
                lock (listenersLock)
                {
                    // Do nothing if we don't have this root object hash.
                    if (!listeners.ContainsKey(rootObjectHashCode))
                        return;

                    foreach (var wr in listeners[rootObjectHashCode].ToList())
                    {
                        var targetReference = wr.Target;
                        if (targetReference is NestedMarkupExtension)
                            ((NestedMarkupExtension)targetReference).OnEndpointReached(sender, args);
                        else
                            listeners[rootObjectHashCode].Remove(wr);
                    }
                }
            }

            /// <summary>
            /// Adds a listener to the inner list of listeners.
            /// </summary>
            /// <param name="rootObjectHashCode"><paramref name="listener"/>s root object hash code.</param>
            /// <param name="listener">The listener to add.</param>
            internal static void AddListener(int rootObjectHashCode, NestedMarkupExtension listener)
            {
                if (listener == null)
                    return;

                lock (listenersLock)
                {
                    // Do we have a listeners list for this root object yet, if not add it.
                    if (!listeners.ContainsKey(rootObjectHashCode))
                    {
                        listeners[rootObjectHashCode] = new List<WeakReference>();
                    }

                    // Check, if this listener already was added.
                    foreach (var wr in listeners[rootObjectHashCode].ToList())
                    {
                        var targetReference = wr.Target;
                        if (targetReference == null)
                            listeners[rootObjectHashCode].Remove(wr);
                        else if (targetReference == listener)
                            return;
                        else
                        {
                            var existing = (NestedMarkupExtension)targetReference;
                            var targets = existing.GetTargetObjectsAndProperties();

                            foreach (var target in targets)
                            {
                                if (listener.IsConnected(target))
                                {
                                    listeners[rootObjectHashCode].Remove(wr);
                                    break;
                                }
                            }
                        }
                    }

                    // Add it now.
                    listeners[rootObjectHashCode].Add(new WeakReference(listener));
                }
            }

            /// <summary>
            /// Clears the listeners list for the given root object hash code <paramref name="rootObjectHashCode"/>.
            /// </summary>
            internal static void ClearListenersForRootObject(int rootObjectHashCode)
            {
                lock (listenersLock)
                {
                    if (!listeners.ContainsKey(rootObjectHashCode))
                        return;

                    listeners.Remove(rootObjectHashCode);
                }
            }

            /// <summary>
            /// Returns true if the given <paramref name="rootObjectHashCode"/> is already added, false otherwise.
            /// </summary>
            /// <param name="rootObjectHashCode">Root object hash code to check.</param>
            /// <returns>Returns true if the given <paramref name="rootObjectHashCode"/> is already added, false otherwise.</returns>
            internal static bool ContainsRootObjectHash(int rootObjectHashCode)
            {
                return listeners.ContainsKey(rootObjectHashCode);
            }

            /// <summary>
            /// Removes a listener from the inner list of listeners.
            /// </summary>
            /// <param name="rootObjectHashCode"><paramref name="listener"/>s root object hash code.</param>
            /// <param name="listener">The listener to remove.</param>
            internal static void RemoveListener(int rootObjectHashCode, NestedMarkupExtension listener)
            {
                if (listener == null)
                    return;

                lock (listenersLock)
                {
                    if (!listeners.ContainsKey(rootObjectHashCode))
                        return;

                    foreach (var wr in listeners[rootObjectHashCode].ToList())
                    {
                        var targetReference = wr.Target;
                        if (targetReference == null)
                            listeners[rootObjectHashCode].Remove(wr);
                        else if ((NestedMarkupExtension)targetReference == listener)
                            listeners[rootObjectHashCode].Remove(wr);
                    }

                    if (listeners[rootObjectHashCode].Count == 0)
                        listeners.Remove(rootObjectHashCode);
                }
            }

            /// <summary>
            /// An empty static constructor to prevent the class from being marked as beforefieldinit.
            /// </summary>
            static EndpointReachedEvent()
            {
                listeners = new Dictionary<int, List<WeakReference>>();
                listenersLock = new object();
            }
        }
        #endregion
    }
}<|MERGE_RESOLUTION|>--- conflicted
+++ resolved
@@ -557,25 +557,6 @@
         {
             Dispose(true);
             GC.SuppressFinalize(this);
-<<<<<<< HEAD
-=======
-        }
-
-        /// <summary>
-        /// Dispose resources.
-        /// </summary>
-        /// <param name="isDisposing">
-        /// <see langword="true" /> if calls from Dispose() method.
-        /// <see langword="false" /> if calls from finalizer.
-        /// </param>
-        protected virtual void Dispose(bool isDisposing)
-        {
-            if (isDisposing)
-            {
-                EndpointReachedEvent.RemoveListener(rootObjectHashCode, this);
-                targetObjects.Dispose();
-            }
->>>>>>> 5a54258d
         }
 
         /// <summary>
