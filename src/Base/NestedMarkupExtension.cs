﻿#region Copyright information
// <copyright file="NestedMarkupExtension.cs">
//     Licensed under Microsoft Public License (Ms-PL)
//     https://github.com/XAMLMarkupExtensions/XAMLMarkupExtensions/blob/master/LICENSE
// </copyright>
// <author>Uwe Mayer</author>
#endregion

namespace XAMLMarkupExtensions.Base
{
    #region Uses
    using System;
    using System.Collections;
    using System.Collections.Generic;
    using System.Linq;
    using System.Reflection;
    using System.Windows;
    using System.Windows.Data;
    using System.Windows.Markup;
    using System.Windows.Controls;
    using System.Xaml;
    #endregion

    /// <summary>
    /// This class walks up the tree of markup extensions to support nesting.
    /// Based on <see href="https://github.com/SeriousM/WPFLocalizationExtension"/>
    /// </summary>
    [MarkupExtensionReturnType(typeof(object))]
    public abstract class NestedMarkupExtension : MarkupExtension, INestedMarkupExtension, IDisposable, IObjectDependency
    {
        /// <summary>
        /// Holds the collection of assigned dependency objects
        /// Instead of a single reference, a list is used, if this extension is applied to multiple instances.
        /// </summary>
        private readonly TargetObjectsList targetObjects = new TargetObjectsList();

        /// <summary>
        /// Holds the markup extensions root object hash code.
        /// </summary>
        private int rootObjectHashCode;

        /// <summary>
        /// Get the target objects and properties.
        /// </summary>
        /// <returns>A list of target objects.</returns>
        private List<TargetInfo> GetTargetObjectsAndProperties()
        {
            var result = targetObjects.GetTargetInfos().ToList();
            targetObjects.ClearDeadReferences();

            return result;
        }

        /// <summary>
        /// Get the paths to all target properties through the nesting hierarchy.
        /// </summary>
        /// <returns>A list of paths to the properties.</returns>
        public List<TargetPath> GetTargetPropertyPaths()
        {
            var list = new List<TargetPath>();
            var objList = GetTargetObjectsAndProperties();

            foreach (var info in objList)
            {
                if (info.IsEndpoint)
                {
                    TargetPath path = new TargetPath(info);
                    list.Add(path);
                }
                else
                {
                    foreach (var path in ((INestedMarkupExtension)info.TargetObject).GetTargetPropertyPaths())
                    {
                        // Push the ITargetMarkupExtension
                        path.AddStep(info);
                        // Add the tuple to the list
                        list.Add(path);
                    }
                }
            }

            return list;
        }

        /// <summary>
        /// An action that is called when the first target is bound.
        /// </summary>
        [Obsolete("Override 'OnFirstTargetAdded' method instead")]
        protected Action OnFirstTarget;

        /// <summary>
        /// An action that is called when the first target is bound.
        /// </summary>
        protected virtual void OnFirstTargetAdded()
        {
            OnFirstTarget?.Invoke();
        }

        /// <summary>
        /// An action that is called when the last target is unbound.
        /// </summary>
        protected virtual void OnLastTargetRemoved()
        {
            EndpointReachedEvent.RemoveListener(rootObjectHashCode, this);
        }

        /// <summary>
        /// This function must be implemented by all child classes.
        /// It shall return the properly prepared output of the markup extension.
        /// </summary>
        /// <param name="info">Information about the target.</param>
        /// <param name="endPoint">Information about the endpoint.</param>
        public abstract object FormatOutput(TargetInfo endPoint, TargetInfo info);

        /// <summary>
        /// Check, if the given target is connected to this markup extension.
        /// </summary>
        /// <param name="info">Information about the target.</param>
        /// <returns>True, if a connection exits.</returns>
        public bool IsConnected(TargetInfo info)
        {
            return targetObjects.IsConnected(info);
        }

        /// <summary>
        /// Override this function, if (and only if) additional information is needed from the <see cref="IServiceProvider"/> instance that is passed to <see cref="NestedMarkupExtension.ProvideValue"/>.
        /// </summary>
        /// <param name="serviceProvider">A service provider.</param>
        protected virtual void OnServiceProviderChanged(IServiceProvider serviceProvider)
        {
            // Do nothing in the base class.
        }

        /// <summary>
        /// The ProvideValue method of the <see cref="MarkupExtension"/> base class.
        /// </summary>
        /// <param name="serviceProvider">A service provider.</param>
        /// <returns>The value of the extension, or this if something gone wrong (needed for Templates).</returns>
        public sealed override object ProvideValue(IServiceProvider serviceProvider)
        {
            // If the service provider is null, return this
            if (serviceProvider == null)
                return this;

            OnServiceProviderChanged(serviceProvider);

            // Try to cast the passed serviceProvider to a IProvideValueTarget
            // If the cast fails, return this
            if (!(serviceProvider.GetService(typeof(IProvideValueTarget)) is IProvideValueTarget service))
                return this;

            // Try to cast the passed serviceProvider to a IRootObjectProvider and if the cast fails return null
            if (!(serviceProvider.GetService(typeof(IRootObjectProvider)) is IRootObjectProvider rootObject))
            {
                rootObjectHashCode = 0;
            }
            else
            {
                rootObjectHashCode = rootObject.RootObject.GetHashCode();

                // We only sign up once to the Window Closed event to clear the listeners list of root object.
                if (rootObject.RootObject != null && !EndpointReachedEvent.ContainsRootObjectHash(rootObjectHashCode))
                {
                    if (rootObject.RootObject is Window window)
                    {
                        window.Closed += delegate (object sender, EventArgs args) { EndpointReachedEvent.ClearListenersForRootObject(rootObjectHashCode); };
                    }
                    else if (rootObject.RootObject is FrameworkElement frameworkElement)
                    {
                        void frameworkElementUnloadedHandler(object sender, RoutedEventArgs args)
                        {
                            frameworkElement.Unloaded -= frameworkElementUnloadedHandler;
                            EndpointReachedEvent.ClearListenersForRootObject(rootObjectHashCode);
                        }

                        frameworkElement.Unloaded += frameworkElementUnloadedHandler;
                    }
                }
            }

            // Declare a target object and property
            TargetInfo endPoint = null;
            object targetObject = service.TargetObject;
            object targetProperty = service.TargetProperty;
            int targetPropertyIndex = -1;
            Type targetPropertyType = null;
            object overriddenResult = null;

            // If target object is a Binding, extension set at Value.
            // Return Binding which work with BindingValueProvider.
            if (targetObject is Setter setter)
            {
                targetObject = new BindingValueProvider();
                targetProperty = BindingValueProvider.ValueProperty;
                targetPropertyType = setter.Property.PropertyType;

                overriddenResult = new Binding(nameof(BindingValueProvider.Value))
                {
                    Source = targetObject,
                    Mode = BindingMode.TwoWay
                };
            }
            // If target object is a Binding, extension set at Source.
            // Reconfigure existing binding and return BindingValueProvider.
            else if (targetObject is Binding binding)
            {
                binding.Path = new PropertyPath(nameof(BindingValueProvider.Value));
                binding.Mode = BindingMode.TwoWay;

                targetObject = new BindingValueProvider();
                targetProperty = BindingValueProvider.ValueProperty;
                overriddenResult = targetObject;
            }

            // First, check if the service provider is of type SimpleProvideValueServiceProvider
            //      -> If yes, get the target property type and index.
            // Check if the service.TargetProperty is a DependencyProperty or a PropertyInfo and set the type info
            if (serviceProvider is SimpleProvideValueServiceProvider spvServiceProvider)
            {
                targetPropertyType = spvServiceProvider.TargetPropertyType;
                targetPropertyIndex = spvServiceProvider.TargetPropertyIndex;
                endPoint = spvServiceProvider.EndPoint;
            }
            else if (targetPropertyType == null)
            {
                if (targetProperty is PropertyInfo pi)
                {
                    targetPropertyType = pi.PropertyType;

                    // Kick out indexers.
                    if (pi.GetIndexParameters().Any())
                        throw new InvalidOperationException("Indexers are not supported!");
                }
                else if (targetProperty is DependencyProperty dp)
                {
                    targetPropertyType = dp.PropertyType;
                }
                else
                    return this;
            }

            // If the service.TargetObject is System.Windows.SharedDp (= not a DependencyObject and not a PropertyInfo), we return "this".
            // The SharedDp will call this instance later again.
            if (!(targetObject is DependencyObject) && !(targetProperty is PropertyInfo))
                return this;

            // If the target object is a DictionaryEntry we presumably are facing a resource scenario.
            // We will be called again later with the proper target.
            if (targetObject is DictionaryEntry)
                return null;

            // Search for the target in the target object list
            WeakReference wr = targetObjects.TryFindKey(targetObject);
            if (wr == null)
            {
                // If it's the first object, call the appropriate action
                if (targetObjects.Count == 0)
                    OnFirstTargetAdded();

                // Add to the target object list
                wr = targetObjects.AddTargetObject(targetObject);

                // Add this extension to the ObjectDependencyManager to ensure the lifetime along with the target object
                ObjectDependencyManager.AddObjectDependency(wr, this);
            }

            // Create the target info
            TargetInfo info = new TargetInfo(targetObject, targetProperty, targetPropertyType, targetPropertyIndex);

            // Sign up to the EndpointReachedEvent and connect info inside.
            EndpointReachedEvent.AddListener(rootObjectHashCode, this, wr, info);

            // Return the result of FormatOutput
            object result = null;

            if (info.IsEndpoint)
            {
                var args = new EndpointReachedEventArgs(info);
                EndpointReachedEvent.Invoke(rootObjectHashCode, this, args);
                result = args.EndpointValue;
            }
            else
                result = FormatOutput(endPoint, info);

            if (overriddenResult != null)
                return overriddenResult;

            // Check type
            if (typeof(IList).IsAssignableFrom(targetPropertyType))
                return result;
            else if (result != null && targetPropertyType.IsInstanceOfType(result))
                return result;

            // Finally, if nothing was there, return null or default
            if (targetPropertyType.IsValueType)
                return Activator.CreateInstance(targetPropertyType);
            else
                return null;
        }

        /// <summary>
        /// Set the new value for all targets.
        /// </summary>
        protected void UpdateNewValue()
        {
            UpdateNewValue(null);
        }

        /// <summary>
        /// Trigger the update of the target(s).
        /// </summary>
        /// <param name="targetPath">A specific path to follow or null for all targets.</param>
        /// <returns>The output of the path at the endpoint.</returns>
        public object UpdateNewValue(TargetPath targetPath)
        {
            if (targetPath == null)
            {
                // No path supplied - send it to all targets.
                foreach (var path in GetTargetPropertyPaths())
                {
                    // Call yourself and supply the path to follow.
                    UpdateNewValue(path);
                }
            }
            else
            {
                // Get the info of the next step.
                TargetInfo info = targetPath.GetNextStep();

                // Get the own formatted output.
                object output = FormatOutput(targetPath.EndPoint, info);

                // Set the property of the target to the new value.
                SetPropertyValue(output, info, false);

                // Have we reached the endpoint?
                // If not, call the UpdateNewValue function of the next ITargetMarkupExtension
                if (info.IsEndpoint)
                    return output;
                else
                    return ((INestedMarkupExtension)info.TargetObject).UpdateNewValue(targetPath);
            }

            return null;
        }

        /// <summary>
        /// Sets the value of a property of type PropertyInfo or DependencyProperty.
        /// </summary>
        /// <param name="value">The new value.</param>
        /// <param name="info">The target information.</param>
        /// <param name="forceNull">Determines, whether null values should be written.</param>
        public static void SetPropertyValue(object value, TargetInfo info, bool forceNull)
        {
            if ((value == null) && !forceNull)
                return;

            if (info.TargetObject is DependencyObject depObject)
            {
                if (depObject.IsSealed)
                    return;
            }

            // Anyway, a value type cannot receive null values...
            if (info.TargetPropertyType.IsValueType && (value == null))
                value = Activator.CreateInstance(info.TargetPropertyType);

            // Set the value.
            if (info.TargetProperty is DependencyProperty dp)
                ((DependencyObject)info.TargetObject).SetValueSync(dp, value);
            else
            {
                PropertyInfo pi = (PropertyInfo)info.TargetProperty;

                if (typeof(IList).IsAssignableFrom(info.TargetPropertyType) && (value != null) && !info.TargetPropertyType.IsAssignableFrom(value.GetType()))
                {
                    // A list, a list - get it and set the value directly via its index.
                    if (info.TargetPropertyIndex >= 0)
                    {
                        IList list = (IList)pi.GetValue(info.TargetObject, null);
                        if (list.Count > info.TargetPropertyIndex)
                            list[info.TargetPropertyIndex] = value;
                    }
                    return;
                }

                pi.SetValue(info.TargetObject, value, null);
            }
        }

        /// <summary>
        /// Gets the value of a property of type PropertyInfo or DependencyProperty.
        /// </summary>
        /// <param name="info">The target information.</param>
        /// <returns>The value.</returns>
        public static object GetPropertyValue(TargetInfo info)
        {
            if (info.TargetProperty is DependencyProperty tP)
            {
                if (info.TargetObject is DependencyObject tO)
                    return tO.GetValueSync<object>(tP);
                else
                    return null;
            }
            else if (info.TargetProperty is PropertyInfo pi)
            {
                if (info.TargetPropertyIndex >= 0)
                {
                    if (typeof(IList).IsAssignableFrom(info.TargetPropertyType))
                    {
                        IList list = (IList)pi.GetValue(info.TargetObject, null);
                        if (list.Count > info.TargetPropertyIndex)
                            return list[info.TargetPropertyIndex];
                    }
                }

                return pi.GetValue(info.TargetObject, null);
            }

            return null;
        }

        /// <summary>
        /// Safely get the value of a property that might be set by a further MarkupExtension.
        /// </summary>
        /// <typeparam name="T">The return type.</typeparam>
        /// <param name="value">The value supplied by the set accessor of the property.</param>
        /// <param name="property">The property information.</param>
        /// <param name="index">The index of the indexed property, if applicable.</param>
        /// <param name="endPoint">An optional endpoint information.</param>
        /// <param name="service">An optional serviceProvider information.</param>
        /// <returns>The value or default.</returns>
        protected T GetValue<T>(object value, PropertyInfo property, int index, TargetInfo endPoint = null, IServiceProvider service= null)
        {
            // Simple case: value is of same type
            if (value is T t && !(value is MarkupExtension))
                return t;

            // No property supplied
            if (property == null)
                return default;

            // Is value of type MarkupExtension?
            if (value is MarkupExtension me)
            {
                object result = me.ProvideValue(new SimpleProvideValueServiceProvider(this, property, property.PropertyType, index, endPoint, service));
                if (result != null)
                    return (T)result;
            }

            // Default return path.
            return default;
        }

        /// <summary>
        /// This method must return true, if an update shall be executed when the given endpoint is reached.
        /// This method is called each time an endpoint is reached.
        /// </summary>
        /// <param name="endpoint">Information on the specific endpoint.</param>
        /// <returns>True, if an update of the path to this endpoint shall be performed.</returns>
        protected abstract bool UpdateOnEndpoint(TargetInfo endpoint);

        /// <summary>
        /// Get the path to a specific endpoint.
        /// </summary>
        /// <param name="endpoint">The endpoint info.</param>
        /// <returns>The path to the endpoint.</returns>
        protected TargetPath GetPathToEndpoint(TargetInfo endpoint)
        {
            // If endpoint is connected - return empty path.
            if (IsConnected(endpoint))
                return new TargetPath(endpoint);

            // Else try find endpoint in nested targets.
            foreach (var nestedTargetInfo in targetObjects.GetNestedTargetInfos())
            {
                // If nested target inherit NestedMarkupExtension - we can fast get path of endpoint using current method.
                // Otherwise use slow search by getting all paths.
                var interfaceInheritor = (INestedMarkupExtension) nestedTargetInfo.TargetObject;
                var path = nestedTargetInfo.TargetObject is NestedMarkupExtension classInheritor
                    ? classInheritor.GetPathToEndpoint(endpoint)
                    : interfaceInheritor.GetTargetPropertyPaths().FirstOrDefault(pp => pp.EndPoint.TargetObject == endpoint.TargetObject);
                if (path != null)
                {
                    targetObjects.ClearDeadReferences();

                    path.AddStep(nestedTargetInfo);
                    return path;
                }
            }

            targetObjects.ClearDeadReferences();
            return null;
        }

        /// <summary>
        /// Checks the existance of the given object in the target endpoint list.
        /// </summary>
        /// <param name="obj">The object.</param>
        /// <returns>True, if the extension nesting tree reaches the given object.</returns>
        protected bool IsEndpointObject(object obj)
        {
            // Check if object contains in current targets.
            if (targetObjects.TryFindKey(obj) != null)
                return true;

            // Else try find object in nested targets.
            foreach (var nestedTargetInfo in targetObjects.GetNestedTargetInfos())
            {
                // If nested target inherit NestedMarkupExtension - we can fast get path of endpoint using current method.
                // Otherwise use slow search by getting all paths.
                var interfaceInheritor = (INestedMarkupExtension) nestedTargetInfo.TargetObject;
                var isEndpoint = nestedTargetInfo.TargetObject is NestedMarkupExtension classInheritor
                    ? classInheritor.IsEndpointObject(obj)
                    : interfaceInheritor.GetTargetPropertyPaths().Any(tpp => tpp.EndPoint.TargetObject == obj);
                if (isEndpoint)
                {
                    targetObjects.ClearDeadReferences();
                    return true;
                }
            }

            targetObjects.ClearDeadReferences();
            return false;
        }

        /// <summary>
        /// An event handler that is called from the static <see cref="EndpointReachedEvent"/> class.
        /// </summary>
        /// <param name="sender">The markup extension that reached an enpoint.</param>
        /// <param name="args">The event args containing the endpoint information.</param>
        private void OnEndpointReached(NestedMarkupExtension sender, EndpointReachedEventArgs args)
        {
            if (args.Handled)
                return;

            if ((this != sender) && !UpdateOnEndpoint(args.Endpoint))
                return;

            var path = GetPathToEndpoint(args.Endpoint);
            if (path == null)
                return;

            args.EndpointValue = UpdateNewValue(path);

            // Removed, because of no use:
            // args.Handled = true;
        }

        /// <summary>
        /// Implements the IDisposable.Dispose function.
        /// </summary>
        public void Dispose()
        {
            Dispose(true);
            GC.SuppressFinalize(this);
        }

        /// <summary>
        /// Dispose resources.
        /// </summary>
        /// <param name="isDisposing">
        /// <see langword="true" /> if calls from Dispose() method.
        /// <see langword="false" /> if calls from finalizer.
        /// </param>
        protected virtual void Dispose(bool isDisposing)
        {
            if (isDisposing)
            {
                // Remove strong reference from ObjectDependencyManager.
                ObjectDependencyManager.CleanUp(this);

                // Clean all targets.
                var targetObjectsCount = targetObjects.Count;
                targetObjects.Clear();

                // Notify if targets was not empty.
                if (targetObjectsCount > 0)
                    OnLastTargetRemoved();
            }
        }

        #region IObjectDependency

        /// <inheritdoc />
        void IObjectDependency.OnDependenciesRemoved(IEnumerable<WeakReference> deadDependencies)
        {
            targetObjects.ClearReferences(deadDependencies);
            
            if (targetObjects.Count == 0)
                OnLastTargetRemoved();
        }

<<<<<<< HEAD
        /// <summary>
        /// Add property info of target object.
        /// </summary>
        /// <param name="targetKey">The weak reference of target object.</param>
        /// <param name="targetInfo">The info of property.</param>
        internal void AddTargetInfo(WeakReference targetKey, TargetInfo targetInfo)
        {
            targetObjects.AddTargetObjectProperty(targetKey, targetInfo.TargetProperty, targetInfo.TargetPropertyType, targetInfo.TargetPropertyIndex);
        }

        /// <summary>
        /// Remove target object's property info.
        /// </summary>
        /// <param name="targetInfo">The information about the target.</param>
        /// <returns>
        /// <see langwrod="true" /> if info was removed.
        /// <see langwrod="false" /> if info didn't contains at list.
        /// </returns>
        internal bool RemoveTargetInfo(TargetInfo targetInfo)
        {
            if (!targetObjects.RemoveTargetInfo(targetInfo))
                return false;

            // TODO Check if last target removed.
            //if (targetObjects.Count == 0)
            //{
            //    OnLastTargetRemoved();

            //    var targetKey = targetObjects.TryFindKey(targetInfo.TargetObject);
            //    ObjectDependencyManager.CleanUp(this, targetKey);
            //}

            return true;
        }
=======
        /// <inheritdoc />
        void IObjectDependency.OnAllDependenciesRemoved()
        {
            targetObjects.Clear();
            OnLastTargetRemoved();
        }

        #endregion
>>>>>>> 7d941ee5

        #region EndpointReachedEvent
        /// <summary>
        /// A static proxy class that handles endpoint reached events for a list of weak references of <see cref="NestedMarkupExtension"/>.
        /// This circumvents the usage of a WeakEventManager while providing a static instance that is capable of firing the event.
        /// </summary>
        internal static class EndpointReachedEvent
        {
            /// <summary>
            /// A dictionary which contains a list of listeners per unique rootObject hash.
            /// </summary>
            private static readonly Dictionary<int, ListenersList> listeners;
            private static readonly object listenersLock;

            /// <summary>
            /// Fire the event.
            /// </summary>
            /// <param name="rootObjectHashCode"><paramref name="sender"/>s root object hash code.</param>
            /// <param name="sender">The markup extension that reached an end point.</param>
            /// <param name="args">The event args containing the endpoint information.</param>
            internal static void Invoke(int rootObjectHashCode, NestedMarkupExtension sender, EndpointReachedEventArgs args)
            {
                lock (listenersLock)
                {
                    if (!listeners.TryGetValue(rootObjectHashCode, out var listenersList))
                        return;

                    foreach (var targetListener in listenersList.GetListeners())
                    {
                        targetListener.OnEndpointReached(sender, args);
                    }

                    listenersList.ClearDeadReferences();
                }
            }

            /// <summary>
            /// Adds a listener to the inner list of listeners.
            /// </summary>
            /// <param name="rootObjectHashCode"><paramref name="listener"/>s root object hash code.</param>
            /// <param name="listener">The listener to add.</param>
            /// <param name="targetKey">The key of last added/updated target object.</param>
            /// <param name="targetInfo">The last added/updated property.</param>
            internal static void AddListener(int rootObjectHashCode, NestedMarkupExtension listener, WeakReference targetKey, TargetInfo targetInfo)
            {
                if (listener == null)
                    return;

                lock (listenersLock)
                {
                    // Do we have a listeners list for this root object yet, if not add it.
                    if (!listeners.TryGetValue(rootObjectHashCode, out var listenersList))
                    {
                        listenersList = new ListenersList();
                        listeners[rootObjectHashCode] = listenersList;
                    }

                    // Add target property here undead lock.
                    listener.AddTargetInfo(targetKey, targetInfo);

                    // Add listener to internal list.
                    listenersList.AddListener(listener);

                    // One target info may have only one listener.
                    // If this target info already contains, remove it from old listener.
                    listenersList.SynchronizeTargetInfo(listener, targetInfo);

                    // Clear dead listeners.
                    listenersList.ClearDeadReferences();
                }
            }

            /// <summary>
            /// Clears the listeners list for the given root object hash code <paramref name="rootObjectHashCode"/>.
            /// </summary>
<<<<<<< HEAD
            /// <param name="rootObjectHashCode">Root object hash code to check.</param>
=======
>>>>>>> 7d941ee5
            internal static void ClearListenersForRootObject(int rootObjectHashCode)
            {
                lock (listenersLock)
                {
<<<<<<< HEAD
=======
                    if (!listeners.ContainsKey(rootObjectHashCode))
                        return;

>>>>>>> 7d941ee5
                    listeners.Remove(rootObjectHashCode);
                }
            }

            /// <summary>
            /// Returns true if the given <paramref name="rootObjectHashCode"/> is already added, false otherwise.
            /// </summary>
            /// <param name="rootObjectHashCode">Root object hash code to check.</param>
            /// <returns>Returns true if the given <paramref name="rootObjectHashCode"/> is already added, false otherwise.</returns>
            internal static bool ContainsRootObjectHash(int rootObjectHashCode)
            {
                return listeners.ContainsKey(rootObjectHashCode);
            }

            /// <summary>
            /// Removes a listener from the inner list of listeners.
            /// </summary>
            /// <param name="rootObjectHashCode"><paramref name="listener"/>s root object hash code.</param>
            /// <param name="listener">The listener to remove.</param>
            internal static void RemoveListener(int rootObjectHashCode, NestedMarkupExtension listener)
            {
                if (listener == null)
                    return;

                lock (listenersLock)
                {
                    if (!listeners.TryGetValue(rootObjectHashCode, out var listenersList))
                        return;

                    listenersList.RemoveListener(listener);
                    if (listenersList.Count == 0)
                        listeners.Remove(rootObjectHashCode);
                }
            }

            /// <summary>
            /// An empty static constructor to prevent the class from being marked as beforefieldinit.
            /// </summary>
            static EndpointReachedEvent()
            {
                listeners = new Dictionary<int, ListenersList>();
                listenersLock = new object();
            }
        }

        #endregion
    }
}<|MERGE_RESOLUTION|>--- conflicted
+++ resolved
@@ -591,7 +591,15 @@
                 OnLastTargetRemoved();
         }
 
-<<<<<<< HEAD
+        /// <inheritdoc />
+        void IObjectDependency.OnAllDependenciesRemoved()
+        {
+            targetObjects.Clear();
+            OnLastTargetRemoved();
+        }
+
+        #endregion
+
         /// <summary>
         /// Add property info of target object.
         /// </summary>
@@ -612,30 +620,23 @@
         /// </returns>
         internal bool RemoveTargetInfo(TargetInfo targetInfo)
         {
+            // First of all we should find target key, because after removing it will not exists.
+            var targetKey = targetObjects.TryFindKey(targetInfo.TargetObject);
+            if (targetKey == null)
+                return false;
+            
             if (!targetObjects.RemoveTargetInfo(targetInfo))
                 return false;
 
-            // TODO Check if last target removed.
-            //if (targetObjects.Count == 0)
-            //{
-            //    OnLastTargetRemoved();
-
-            //    var targetKey = targetObjects.TryFindKey(targetInfo.TargetObject);
-            //    ObjectDependencyManager.CleanUp(this, targetKey);
-            //}
+            ObjectDependencyManager.RemoveObjectDependency(targetKey, this);
+            
+            if (targetObjects.Count == 0)
+            {
+                OnLastTargetRemoved();
+            }
 
             return true;
         }
-=======
-        /// <inheritdoc />
-        void IObjectDependency.OnAllDependenciesRemoved()
-        {
-            targetObjects.Clear();
-            OnLastTargetRemoved();
-        }
-
-        #endregion
->>>>>>> 7d941ee5
 
         #region EndpointReachedEvent
         /// <summary>
@@ -711,20 +712,11 @@
             /// <summary>
             /// Clears the listeners list for the given root object hash code <paramref name="rootObjectHashCode"/>.
             /// </summary>
-<<<<<<< HEAD
             /// <param name="rootObjectHashCode">Root object hash code to check.</param>
-=======
->>>>>>> 7d941ee5
             internal static void ClearListenersForRootObject(int rootObjectHashCode)
             {
                 lock (listenersLock)
                 {
-<<<<<<< HEAD
-=======
-                    if (!listeners.ContainsKey(rootObjectHashCode))
-                        return;
-
->>>>>>> 7d941ee5
                     listeners.Remove(rootObjectHashCode);
                 }
             }
